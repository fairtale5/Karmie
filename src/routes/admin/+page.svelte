--- conflicted
+++ resolved
@@ -152,21 +152,13 @@
 			
 			// Get the selected tag document to access its data
 			const selectedTagDoc = tags.find(tag => tag.key === tagKey);
-<<<<<<< HEAD
-			if (!selectedTagDoc?.data?.tag_key) {
-=======
 			if (!selectedTagDoc || !selectedTagDoc.data.tag_key) {
->>>>>>> 6f22b464
 				console.error('[Admin] Tag document not found or missing tag_key:', tagKey);
 				return;
 			}
 			
-<<<<<<< HEAD
-			// Use key-based filtering with proper pattern
-=======
 			// Use key-based filtering with proper pattern using the tag's ULID directly
 			// Reputation keys format: usr_{userUlid}_tag_{tagUlid}
->>>>>>> 6f22b464
 			const reputationsList = await listDocs<ReputationData>({
 				collection: COLLECTIONS.REPUTATIONS,
 				filter: {
@@ -307,19 +299,11 @@
 			if (userKey) {
 				// Get the user document to access its data
 				const userDoc = users.find(user => user.key === userKey);
-<<<<<<< HEAD
 				if (userDoc && userDoc.data.user_key) {
 					// Filter tags by user ULID directly from the data field
 					filter = {
 						matcher: {
 							key: `usr_${userDoc.data.user_key}`
-=======
-				if (userDoc && userDoc.data.usr_key) {
-					// Filter tags by user ULID directly from the data field
-					filter = {
-						matcher: {
-							key: `usr_${userDoc.data.usr_key}`
->>>>>>> 6f22b464
 						}
 					};
 				}
@@ -356,19 +340,11 @@
 			if (userKey) {
 				// Get the user document to access its data
 				const userDoc = users.find(user => user.key === userKey);
-<<<<<<< HEAD
 				if (userDoc && userDoc.data.user_key) {
 					// Filter reputations by user ULID directly from the data field
 					filter = {
 						matcher: {
 							key: `usr_${userDoc.data.user_key}`
-=======
-				if (userDoc && userDoc.data.usr_key) {
-					// Filter reputations by user ULID directly from the data field
-					filter = {
-						matcher: {
-							key: `usr_${userDoc.data.usr_key}`
->>>>>>> 6f22b464
 						}
 					};
 				}
@@ -544,13 +520,8 @@
 
 			// Find the selected user to get their user_key
 			const selectedUser = users.find(u => u.key === selectedAuthorKey);
-<<<<<<< HEAD
 			if (!selectedUser || !selectedUser.data.user_key) {
 				errorGlobal = 'Selected user not found or missing user key';
-=======
-			if (!selectedUser || !selectedUser.data.usr_key) {
-				errorGlobal = 'Selected user not found or missing ULID';
->>>>>>> 6f22b464
 				return;
 			}
 
@@ -732,20 +703,14 @@
 	 */
 	async function saveVote() {
 		try {
-<<<<<<< HEAD
 			console.log('[Admin] Saving vote:', newVote);
 			
 			// Validate inputs
 			if (!newVote.data.user_key || !newVote.data.target_key || !newVote.data.tag_key) {
-=======
-			// Validate inputs
-			if (!newVote.data.usr_key || !newVote.data.target_key || !newVote.data.tag_key) {
->>>>>>> 6f22b464
 				errorGlobal = 'Please select author, target user, and tag';
 				return;
 			}
 
-<<<<<<< HEAD
 			// Find the user and target documents to get their user_key values
 			const authorDoc = users.find(u => u.key === newVote.data.user_key);
 			const targetDoc = users.find(u => u.key === newVote.data.target_key);
@@ -756,8 +721,6 @@
 				return;
 			}
 
-=======
->>>>>>> 6f22b464
 			// Generate a new ULID for the vote
 			const voteUlid = createUlid();
 
@@ -773,26 +736,12 @@
 			const docData = {
 				collection: COLLECTIONS.VOTES,
 				doc: {
-<<<<<<< HEAD
 					key: voteKey,
 					data: {
 						user_key: authorDoc.data.user_key,
 						target_key: targetDoc.data.user_key,
 						tag_key: tagDoc.data.tag_key,
 						vote_key: voteUlid,
-=======
-					key: formatVoteKey(
-						newVote.data.usr_key as ULID,     // Use the ULID from the author dropdown
-						newVote.data.tag_key as ULID,     // Use the ULID from the tag dropdown
-						newVote.data.target_key as ULID,  // Use the ULID from the target dropdown
-						voteUlid                          // New ULID for this vote
-					),
-					data: {
-						usr_key: newVote.data.usr_key,          // Voter's ULID
-						target_key: newVote.data.target_key,    // Target's ULID
-						tag_key: newVote.data.tag_key,          // Tag's ULID
-						vote_key: voteUlid,                     // This vote's ULID
->>>>>>> 6f22b464
 						value: newVote.data.value,
 						weight: 1 // Fixed weight for now
 					}
@@ -1266,13 +1215,8 @@
 					<select id="author" bind:value={newVote.data.user_key} class="w-full border p-2">
 						<option value="">Select Author</option>
 						{#each users as user}
-<<<<<<< HEAD
 							<option value={user.key}>
 								{user.data.display_name} ({user.data.username}) - {user.data.user_key}
-=======
-							<option value={user.data.usr_key}>
-								{user.data.display_name} ({user.data.username}) - ULID: {user.data.usr_key}
->>>>>>> 6f22b464
 							</option>
 						{/each}
 					</select>
@@ -1283,13 +1227,8 @@
 					<select id="target" bind:value={newVote.data.target_key} class="w-full border p-2">
 						<option value="">Select Target</option>
 						{#each users as user}
-<<<<<<< HEAD
 							<option value={user.key}>
 								{user.data.display_name} ({user.data.username}) - {user.data.user_key}
-=======
-							<option value={user.data.usr_key}>
-								{user.data.display_name} ({user.data.username}) - ULID: {user.data.usr_key}
->>>>>>> 6f22b464
 							</option>
 						{/each}
 					</select>
@@ -1300,13 +1239,8 @@
 					<select id="tag" bind:value={newVote.data.tag_key} class="w-full border p-2" required>
 						<option value="">Select Tag</option>
 						{#each tags as tag}
-<<<<<<< HEAD
 							<option value={tag.key}>
 								{tag.data.name} - {tag.data.tag_key}
-=======
-							<option value={tag.data.tag_key}>
-								{tag.data.name} - ULID: {tag.data.tag_key}
->>>>>>> 6f22b464
 							</option>
 						{/each}
 					</select>
